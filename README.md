--- conflicted
+++ resolved
@@ -9,13 +9,9 @@
 
 ## 📑 Overview
 
-<<<<<<< HEAD
-**axum-valid** is a library that provides data validation extractors for the Axum web framework. It integrates
-**validator**, **garde** and **validify**, three popular validation crates in the Rust ecosystem, to offer convenient
-=======
-**axum-valid** is a library that provides data validation extractors for the Axum web framework. 
-It integrates **validator**, **garde** and **validify**, three popular validation crates in the Rust ecosystem, to offer convenient
->>>>>>> 9a102104
+**axum-valid** is a library that provides data validation extractors for the Axum web framework.
+It integrates **validator**, **garde** and **validify**, three popular validation crates in the Rust ecosystem, to offer
+convenient
 validation and data handling extractors for Axum applications.
 
 ## 🚀 Basic usage
